--- conflicted
+++ resolved
@@ -7,15 +7,6 @@
 
 
 [dependencies]
-<<<<<<< HEAD
-slint = "1.5.1"         # GUI
-tokio = "1.37.0"        # NET
-serde = "1.0.198"       # Serialize and Deserialze data
-ron = "0.8.1"           # Extension to Serde, for the .ron format
-anyhow = "1.0.82"       # Error handling
-thiserror = "1.0.59"    # Custom errors
-lazy_static = "1.4.0"   # Init static variables
-=======
 slint = "1.5.1"                                         # GUI
 tokio = { version = "1.37.0", features = ["full"] }     # Networking
 local-ip-address = "0.6.1"                              # Getting the computers local IP
@@ -27,7 +18,6 @@
 rand = "0.8.5"                                          # Random numbers (For transaction- & Session ID)
 lazy_static = "1.4.0"                                   # For static variables without a const init
 futures = "0.3.30"                                      # For blocking a thread until an async func is done
->>>>>>> 4549d628
 
 
 [build-dependencies]
